--- conflicted
+++ resolved
@@ -74,13 +74,8 @@
   addArtifact(artifact in (Compile, assembly), assembly),
   libraryDependencies ++= Seq(
     "org.scala-lang" % "scala-library" % scalaLanguageVersion,
-<<<<<<< HEAD
-    "com.couchbase.client" % "java-client" % "2.7.18",
-    "com.couchbase.client" % "dcp-client" % "0.30.0",
-=======
     "com.couchbase.client" % "java-client" % "2.7.16",
     "com.couchbase.client" % "dcp-client" % "0.31.0",
->>>>>>> aa361e28
     "io.reactivex" %% "rxscala" % "0.27.0",
     "org.apache.logging.log4j" % "log4j-api" % "2.13.3",
     "org.scalatestplus" %% "junit-4-13" % "3.2.3.0" % "test",
