--- conflicted
+++ resolved
@@ -85,13 +85,8 @@
 
   libraryDependencies ++= Seq(
     "org.scala-lang" % "scala-library" % scalaLanguageVersion,
-<<<<<<< HEAD
-    "com.couchbase.client" % "java-client" % "2.7.16",
-    "com.couchbase.client" % "dcp-client" % "0.28.0",
-=======
     "com.couchbase.client" % "java-client" % "2.7.15",
     "com.couchbase.client" % "dcp-client" % "0.30.0",
->>>>>>> fb1e24b6
     "io.reactivex" %% "rxscala" % "0.27.0",
     "org.apache.logging.log4j" % "log4j-api" % "2.2",
     "org.scalatestplus" %% "junit-4-13" % "3.2.2.0" % "test",
